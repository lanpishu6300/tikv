--- conflicted
+++ resolved
@@ -17,7 +17,7 @@
 use std::option::Option;
 use std::collections::{HashMap, HashSet, BTreeMap};
 use std::boxed::Box;
-use std::collections::Bound::{Excluded, Unbounded, Included};
+use std::collections::Bound::{Excluded, Unbounded};
 use std::time::{Duration, Instant};
 use std::{cmp, u64};
 
@@ -46,11 +46,7 @@
 use super::worker::{SplitCheckRunner, SplitCheckTask, RegionTask, RegionRunner, CompactTask,
                     CompactRunner, PdRunner, PdTask};
 use super::{util, Msg, Tick, SnapManager};
-<<<<<<< HEAD
-use super::keys::{self, enc_start_key, enc_end_key, data_end_key};
-=======
 use super::keys::{self, enc_start_key, enc_end_key, data_end_key, data_key};
->>>>>>> 4f299731
 use super::engine::{Iterable, Peekable, delete_all_in_range};
 use super::config::Config;
 use super::peer::{Peer, PendingCmd, ReadyResult, ExecResult, StaleState};
@@ -474,20 +470,12 @@
         self.register_raft_base_tick(event_loop);
     }
 
-<<<<<<< HEAD
-    fn check_target_peer_valid(&mut self,
-                               region_id: u64,
-                               target: &metapb::Peer,
-                               end_key: &[u8])
-                               -> Result<bool> {
-=======
     /// If target peer doesn't exist, create it.
     ///
     /// return false to indicate that target peer is in invalid state or
     /// doesn't exist and can't be created.
     fn maybe_create_peer(&mut self, region_id: u64, msg: &RaftMessage) -> Result<bool> {
         let target = msg.get_to_peer();
->>>>>>> 4f299731
         // we may encounter a message with larger peer id, which means
         // current peer is stale, then we should remove current peer
         let mut has_peer = false;
@@ -519,21 +507,6 @@
 
         if has_peer {
             return Ok(true);
-<<<<<<< HEAD
-        }
-
-        let encoded_end_key = data_end_key(end_key);
-        if let Some((_, &exist_region_id)) = self.region_ranges
-            .range(Included(&encoded_end_key), Unbounded::<&Key>)
-            .next() {
-            let exist_region = self.region_peers[&exist_region_id].region();
-            if enc_start_key(exist_region) < encoded_end_key {
-                debug!("target region {} is not created yet, skip.", region_id);
-                return Ok(false);
-            }
-        }
-
-=======
         }
 
         let message = msg.get_message();
@@ -559,7 +532,6 @@
             }
         }
 
->>>>>>> 4f299731
         let peer = try!(Peer::replicate(self, region_id, target.get_id()));
         // following snapshot may overlap, should insert into region_ranges after
         // snapshot is applied.
@@ -586,11 +558,7 @@
             return Ok(());
         }
 
-<<<<<<< HEAD
-        if !try!(self.check_target_peer_valid(region_id, msg.get_to_peer(), msg.get_end_key())) {
-=======
         if !try!(self.maybe_create_peer(region_id, &msg)) {
->>>>>>> 4f299731
             return Ok(());
         }
 
